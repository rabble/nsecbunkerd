--- conflicted
+++ resolved
@@ -1,11 +1,8 @@
 FROM node:19-buster-slim as build
 WORKDIR /app
 
-<<<<<<< HEAD
-=======
 RUN apt-get update -y && apt-get install -y openssl python3 build-essential make gcc
 
->>>>>>> 9d6d64d4
 COPY package.json package-lock.json ./
 RUN npm i
 
